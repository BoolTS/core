import type { BunFile, Server } from "bun";
import type {
    TArgumentsMetadataCollection,
    TContainerMetadata,
    TControllerMetadata,
    TModuleMetadata,
    TWebSocketEventHandlerMetadata,
    TWebSocketMetadata
} from "../decorators";
import { HttpClientError, HttpServerError, jsonErrorInfer, type THttpMethods } from "../http";
import type { IGuard, IInterceptor, IMiddleware } from "../interfaces";
import type { TConstructor } from "../ultils";

import { ETimeUnit, add as TimeAdd } from "@bool-ts/date-time";
import { parse as QsParse } from "qs";
import type { ICustomValidator } from "../interfaces/customValidator";
import {
    argumentsKey,
    configKey,
    containerKey,
    contextArgsKey,
    controllerKey,
    httpServerArgsKey,
    moduleKey,
    paramArgsKey,
    paramsArgsKey,
    queryArgsKey,
    requestArgsKey,
    requestBodyArgsKey,
    requestHeaderArgsKey,
    requestHeadersArgsKey,
    responseBodyArgsKey,
    responseHeadersArgsKey,
    responseStatusArgsKey,
    responseStatusTextArgsKey,
    routeModelArgsKey,
    webSocketCloseCodeArgsKey,
    webSocketCloseReasonArgsKey,
    webSocketConnectionArgsKey,
    webSocketKey,
    webSocketMessageArgsKey,
    webSocketServerArgsKey
} from "../keys";
import { ansiText, isWebSocketUpgrade } from "../ultils";
import { Context } from "./context";
import { HttpRouter } from "./httpRouter";
import { HttpRouterGroup } from "./httpRouterGroup";
import { Injector } from "./injector";
import ValidationFailed from "./validationFailed";
import { WebSocketRoute } from "./webSocketRoute";
import { WebSocketRouter } from "./webSocketRouter";
import { WebSocketRouterGroup } from "./webSocketRouterGroup";

type TParamsType = Record<string, string>;

type TApplicationOptions = Required<{
    port: number;
}> &
    Partial<{
        config: Record<string | symbol, any> | (() => Record<string | symbol, any>);
        prefix: string;
        debug: boolean;
        log: Partial<{
            methods: Array<"GET" | "POST" | "PUT" | "PATCH" | "DELETE" | "OPTIONS">;
        }>;
        queryParser: Parameters<typeof QsParse>[1];
        static: Required<{
            path: string;
        }> &
            Partial<{
                headers: TParamsType;
                cacheTimeInSeconds: number;
            }>;
        cors: Partial<{
            credentials: boolean;
            origins: string | Array<string>;
            methods: Array<"GET" | "POST" | "PUT" | "PATCH" | "DELETE" | "OPTIONS">;
            headers: Array<string>;
        }>;
    }>;

type TGroupElementModel<
    TFuncName extends keyof TClass,
    TClass extends Object = Object,
    TFunc = TClass[TFuncName]
> = Readonly<{
    class: TClass;
    func: TFunc;
    funcName: TFuncName;
    argumentsMetadata: TArgumentsMetadataCollection;
}>;

type TStaticMap = Map<
    string,
    Readonly<{
        expiredAt: Date;
        file: BunFile;
    }>
>;

type TResolutedOptions = Readonly<{
    allowLogsMethods: ("GET" | "POST" | "PUT" | "PATCH" | "DELETE" | "OPTIONS")[];
    allowOrigins: string[];
    allowMethods: string[];
    allowHeaders: string[];
    allowCredentials: boolean;
    staticOption?: Required<{
        path: string;
    }> &
        Partial<{
            headers: TParamsType;
            cacheTimeInSeconds: number;
        }>;
}>;

type TWebSocketUpgradeData = {
    pathname: string;
    method: string;
    query: Record<string, unknown>;
};

type TPreLaunch =
    | undefined
    | Readonly<{
          containerMetadata: TContainerMetadata;
          modulesConverted: Array<TConstructor<unknown>>;
          resolutedContainer?: Awaited<ReturnType<Application["containerResolution"]>>;
          resolutedModules: Array<Awaited<ReturnType<Application["moduleResolution"]>>>;
          webSocketsMap: Map<string, TWebSocketEventHandlerMetadata>;
      }>;

type TValidator = undefined | ICustomValidator;

export class Application<TRootClass extends Object = Object> {
    #preLaunchData: TPreLaunch;
    #inputedConstructorKeys: any[];
    #injector = new Injector();
    #staticMap: TStaticMap = new Map();
    #resolutedOptions: TResolutedOptions;
    #staticCacheTimeInSecond: number = 900;
    #customValidator: TValidator;

    constructor(
        private readonly classConstructor: TConstructor<TRootClass>,
        private readonly options: TApplicationOptions
    ) {
        this.#inputedConstructorKeys = Reflect.getOwnMetadataKeys(classConstructor);

        if (
            !this.#inputedConstructorKeys.includes(containerKey) &&
            !this.#inputedConstructorKeys.includes(moduleKey)
        ) {
            throw Error(
                `Can not detect! ${classConstructor.name} class is not a container or module.`
            );
        }

        this.#staticCacheTimeInSecond =
            typeof options.static?.cacheTimeInSeconds !== "number"
                ? 900
                : options.static.cacheTimeInSeconds;

        this.#resolutedOptions = Object.freeze({
            allowLogsMethods: this.options?.log?.methods || [],
            staticOption: this.options.static,
            allowOrigins: !this.options.cors?.origins
                ? ["*"]
                : typeof this.options.cors.origins !== "string"
                ? this.options.cors.origins.includes("*") || this.options.cors.origins.length < 1
                    ? ["*"]
                    : this.options.cors.origins
                : [this.options.cors.origins !== "*" ? this.options.cors.origins : "*"],
            allowMethods: this.options.cors?.methods || [
                "GET",
                "POST",
                "PUT",
                "PATCH",
                "DELETE",
                "OPTIONS"
            ],
            allowCredentials: !this.options.cors?.credentials ? false : true,
            allowHeaders:
                !this.options.cors?.headers || this.options.cors.headers.includes("*")
                    ? ["*"]
                    : this.options.cors.headers
        });
    }

    public useValidator(validator: ICustomValidator) {
        this.#customValidator = validator;
    }

    /**
     *
     * @returns
     */
    public async preLaunch(): Promise<NonNullable<TPreLaunch>> {
        if (this.#preLaunchData) {
            return this.#preLaunchData;
        }

        const containerMetadata: TContainerMetadata = !this.#inputedConstructorKeys.includes(
            containerKey
        )
            ? undefined
            : Reflect.getOwnMetadata(containerKey, this.classConstructor);

        const modulesConverted = !this.#inputedConstructorKeys.includes(containerKey)
            ? [this.classConstructor]
            : containerMetadata?.modules || [];

        const resolutedContainer = !containerMetadata
            ? undefined
            : await this.containerResolution({
                  containerClass: this.classConstructor,
                  options: this.options,
                  extendInjector: this.#injector
              });

        const resolutedModules = await Promise.all(
            modulesConverted.map((moduleConverted) =>
                this.moduleResolution({
                    moduleClass: moduleConverted,
                    options: this.options,
                    extendInjector: !resolutedContainer
                        ? this.#injector
                        : resolutedContainer.injector
                })
            )
        );

        const prefixs = [
            ...new Set(
                resolutedModules.map(
                    (availableModuleResolution) => availableModuleResolution.prefix
                )
            )
        ];

        if (prefixs.length !== resolutedModules.length) {
            throw Error("Module prefix should be unique.");
        }

        const webSocketsMap = new Map<string, TWebSocketEventHandlerMetadata>();

        for (const availableModuleResolution of resolutedModules) {
            const webSocketMap = availableModuleResolution.webSocketRouterGroup.execute();

            for (const [key, metadata] of webSocketMap.entries()) {
                webSocketsMap.set(key, metadata);
            }
        }

        const preLaunchData = Object.freeze({
            containerMetadata,
            modulesConverted,
            resolutedContainer,
            resolutedModules,
            webSocketsMap
        });

        this.#preLaunchData = preLaunchData;

        return preLaunchData;
    }

    /**
     * Start listen app on a port
     * @param port
     */
    public async listen() {
        const {
            allowLogsMethods,
            allowOrigins,
            allowMethods,
            allowHeaders,
            allowCredentials,
            staticOption
        } = this.#resolutedOptions;

        const { resolutedContainer, resolutedModules, webSocketsMap } = await this.preLaunch();

        const server = Bun.serve<TWebSocketUpgradeData>({
            port: this.options.port,
            fetch: async (request, server) => {
                const start = performance.now(),
                    url = new URL(request.url),
                    query = QsParse(url.searchParams.toString(), this.options.queryParser),
                    origin = request.headers.get("origin") || "*",
                    method = request.method.toUpperCase(),
                    responseHeaders = new Headers();

                let context = new Context()
                    .setOptions({ isStatic: true })
                    .set(httpServerArgsKey, server)
                    .set(requestArgsKey, request)
                    .set(requestHeaderArgsKey, request.headers)
                    .set(responseHeadersArgsKey, responseHeaders)
                    .set(queryArgsKey, query);

                try {
                    const isUpgradable = isWebSocketUpgrade(request);

                    let collection:
                        | undefined
                        | Required<{
                              route: NonNullable<ReturnType<HttpRouterGroup["find"]>>;
                              resolution: NonNullable<
                                  Awaited<ReturnType<Application<TRootClass>["moduleResolution"]>>
                              >;
                          }>;

                    if (isUpgradable) {
                        for (const availableModuleResolution of resolutedModules) {
                            const routeResult =
                                availableModuleResolution.webSocketHttpRouterGroup.find(
                                    url.pathname,
                                    request.method as keyof THttpMethods
                                );

                            if (routeResult) {
                                collection = Object.freeze({
                                    route: routeResult,
                                    resolution: availableModuleResolution
                                });
                                break;
                            }
                        }

                        if (!collection) {
                            return this.finalizeResponse(
                                new Response(
                                    JSON.stringify({
                                        httpCode: 404,
                                        message: "Route not found",
                                        data: undefined
                                    }),
                                    {
                                        status: 404,
                                        statusText: "Not found.",
                                        headers: responseHeaders
                                    }
                                )
                            );
                        }

                        const upgradeResult = await this.webSocketFetcher(
                            {
                                request,
                                server
                            },
                            {
                                query: query,
                                responseHeaders: responseHeaders,
                                route: collection.route,
                                moduleResolution: collection.resolution
                            }
                        );

                        return upgradeResult instanceof Response ? upgradeResult : undefined;
                    }

                    [
                        ...(!allowCredentials
                            ? []
                            : [
                                  {
                                      key: "Access-Control-Allow-Credentials",
                                      value: "true"
                                  }
                              ]),
                        {
                            key: "Access-Control-Allow-Origin",
                            value: allowOrigins.includes("*")
                                ? "*"
                                : !allowOrigins.includes(origin)
                                ? allowOrigins[0]
                                : origin
                        },
                        { key: "Access-Control-Allow-Methods", value: allowMethods.join(", ") },
                        { key: "Access-Control-Allow-Headers", value: allowHeaders.join(", ") }
                    ].forEach(({ key, value }) => responseHeaders.set(key, value));

                    if (!allowMethods.includes(method)) {
                        return this.finalizeResponse(
                            new Response(undefined, {
                                status: 405,
                                statusText: "Method Not Allowed.",
                                headers: responseHeaders
                            })
                        );
                    }

                    if (request.method.toUpperCase() === "OPTIONS") {
                        return this.finalizeResponse(
                            allowOrigins.includes("*") || allowOrigins.includes(origin)
                                ? new Response(undefined, {
                                      status: 204,
                                      statusText: "No Content.",
                                      headers: responseHeaders
                                  })
                                : new Response(undefined, {
                                      status: 417,
                                      statusText: "Expectation Failed.",
                                      headers: responseHeaders
                                  })
                        );
                    }

                    if (staticOption) {
                        const { path, headers } = staticOption;
                        const pathname = `${path}/${url.pathname}`;
                        const cachedFile = this.#staticMap.get(pathname);

                        if (!cachedFile) {
                            const file = Bun.file(pathname);
                            const isFileExists = await file.exists();

                            if (isFileExists) {
                                if (headers) {
                                    for (const [key, value] of Object.entries(headers)) {
                                        responseHeaders.set(key, value);
                                    }
                                }

                                responseHeaders.set("Content-Type", file.type);

                                return this.finalizeResponse(
                                    new Response(await file.arrayBuffer(), {
                                        status: 200,
                                        statusText: "SUCCESS",
                                        headers: responseHeaders
                                    })
                                );
                            }
                        } else {
                            const isExpired = new Date() > cachedFile.expiredAt;

                            if (isExpired) {
                                this.#staticMap.delete(pathname);
                            }

                            const file = !isExpired ? cachedFile.file : Bun.file(pathname);
                            const isFileExists = await file.exists();

                            if (isFileExists) {
                                this.#staticMap.set(
                                    pathname,
                                    Object.freeze({
                                        expiredAt: TimeAdd(
                                            new Date(),
                                            this.#staticCacheTimeInSecond,
                                            ETimeUnit.seconds
                                        ),
                                        file: file
                                    })
                                );

                                if (headers) {
                                    for (const [key, value] of Object.entries(headers)) {
                                        responseHeaders.set(key, value);
                                    }
                                }

                                responseHeaders.set("Content-Type", file.type);

                                return this.finalizeResponse(
                                    new Response(await file.arrayBuffer(), {
                                        status: 200,
                                        statusText: "SUCCESS",
                                        headers: responseHeaders
                                    })
                                );
                            }
                        }
                    }

                    if (resolutedContainer) {
                        const { context: newContext } = await this.httpFetcher({
                            context: context,
                            resolutedMap: {
                                injector: resolutedContainer.injector,
                                startMiddlewareGroup: resolutedContainer.startMiddlewareGroup,
                                guardGroup: resolutedContainer.guardGroup
                            },
                            options: {
                                isContainer: true
                            }
                        });

                        context = newContext;
                    }

                    for (const availableModuleResolution of resolutedModules) {
                        const routeResult = availableModuleResolution.controllerRouterGroup.find(
                            url.pathname,
                            method as keyof THttpMethods
                        );

                        if (routeResult) {
                            collection = Object.freeze({
                                route: routeResult,
                                resolution: availableModuleResolution
                            });
                            break;
                        }
                    }

                    if (!collection) {
                        context
                            .setOptions({ isStatic: false })
                            .set(responseStatusArgsKey, 404)
                            .set(responseStatusTextArgsKey, "Not found.")
                            .set(responseBodyArgsKey, {
                                httpCode: 404,
                                message: "Route not found",
                                data: undefined
                            });
                    } else {
                        const { context: newContext } = await this.httpFetcher({
                            context: context,
                            route: collection.route,
                            resolutedMap: collection.resolution
                        });

                        context = newContext;
                    }

                    if (resolutedContainer) {
                        const { context: newContext } = await this.httpFetcher({
                            context: context,
                            resolutedMap: {
                                injector: resolutedContainer.injector,
                                endMiddlewareGroup: resolutedContainer.endMiddlewareGroup
                            },
                            options: {
                                isContainer: true
                            }
                        });

                        context = newContext;
                    }

                    const latestResponseHeaders =
                            context.get<Headers | null | undefined>(responseHeadersArgsKey, {
                                isStatic: true
                            }) || new Headers(),
                        latestResponseBody =
                            context.get<unknown>(responseBodyArgsKey, { isStatic: false }) ||
                            undefined,
                        latestResponseStatus = context.get<unknown>(responseStatusArgsKey, {
                            isStatic: false
                        }),
                        latestResponseStatusText = context.get<unknown>(responseStatusArgsKey, {
                            isStatic: false
                        });

                    return this.serializeResponse({
                        status:
                            typeof latestResponseStatus !== "number"
                                ? undefined
                                : latestResponseStatus,
                        statusText:
                            typeof latestResponseStatusText !== "string"
                                ? undefined
                                : latestResponseStatusText,
                        headers: latestResponseHeaders,
                        data: latestResponseBody
                    });
                } catch (error) {
                    this.options.debug && console.error(error);

                    return this.finalizeResponse(jsonErrorInfer(error, responseHeaders));
                } finally {
                    if (allowLogsMethods) {
                        const end = performance.now();
                        const pathname = ansiText(url.pathname, { color: "blue" });
                        const convertedPID = `${Bun.color("yellow", "ansi")}${process.pid}`;
                        const convertedMethod = ansiText(request.method, {
                            color: "yellow",
                            backgroundColor: "blue"
                        });
                        const convertedReqIp = ansiText(
                            `${
                                request.headers.get("x-forwarded-for") ||
                                request.headers.get("x-real-ip") ||
                                server.requestIP(request)?.address ||
                                "<Unknown>"
                            }`,
                            {
                                color: "yellow"
                            }
                        );
                        const convertedTime = ansiText(
                            `${Math.round((end - start + Number.EPSILON) * 10 ** 2) / 10 ** 2}ms`,
                            {
                                color: "yellow",
                                backgroundColor: "blue"
                            }
                        );

                        allowLogsMethods.includes(
                            request.method.toUpperCase() as (typeof allowLogsMethods)[number]
                        ) &&
                            console.info(
                                `PID: ${convertedPID} - Method: ${convertedMethod} - IP: ${convertedReqIp} - ${pathname} - Time: ${convertedTime}`
                            );
                    }
                }
            },
            websocket: {
                open: (connection) => {
                    const pathnameKey = `${connection.data.pathname}:::open`;
                    const handlerMetadata = webSocketsMap.get(pathnameKey);

                    if (!handlerMetadata) {
                        return;
                    }

                    const argumentsMetadata = handlerMetadata.arguments || {};
                    const args: Array<unknown> = [];

                    for (const [_key, argumentMetadata] of Object.entries(argumentsMetadata)) {
                        switch (argumentMetadata.type) {
                            case webSocketConnectionArgsKey:
                                args[argumentMetadata.index] = connection;
                                break;
                            case webSocketServerArgsKey:
                                args[argumentMetadata.index] = server;
                                break;
                        }
                    }

                    handlerMetadata.descriptor.value(...args);
                },
                close: (connection, code, reason) => {
                    const pathnameKey = `${connection.data.pathname}:::close`;
                    const handlerMetadata = webSocketsMap.get(pathnameKey);

                    if (!handlerMetadata) {
                        return;
                    }

                    const argumentsMetadata = handlerMetadata.arguments || {};
                    const args: Array<unknown> = [];

                    for (const [_key, argumentMetadata] of Object.entries(argumentsMetadata)) {
                        switch (argumentMetadata.type) {
                            case webSocketConnectionArgsKey:
                                args[argumentMetadata.index] = connection;
                                break;
                            case webSocketServerArgsKey:
                                args[argumentMetadata.index] = server;
                                break;
                            case webSocketCloseCodeArgsKey:
                                args[argumentMetadata.index] = code;
                                break;
                            case webSocketCloseReasonArgsKey:
                                args[argumentMetadata.index] = reason;
                                break;
                        }
                    }

                    handlerMetadata.descriptor.value(...args);
                },
                message: (connection, message) => {
                    const pathnameKey = `${connection.data.pathname}:::message`;
                    const handlerMetadata = webSocketsMap.get(pathnameKey);

                    if (!handlerMetadata) {
                        return;
                    }

                    const argumentsMetadata = handlerMetadata.arguments || {};
                    const args: Array<unknown> = [];

                    for (const [_key, argumentMetadata] of Object.entries(argumentsMetadata)) {
                        switch (argumentMetadata.type) {
                            case webSocketConnectionArgsKey:
                                args[argumentMetadata.index] = connection;
                                break;
                            case webSocketMessageArgsKey:
                                args[argumentMetadata.index] = message;
                                break;
                            case webSocketServerArgsKey:
                                args[argumentMetadata.index] = server;
                                break;
                        }
                    }

                    handlerMetadata.descriptor.value(...args);
                },
                drain: (connection) => {
                    const pathnameKey = `${connection.data.pathname}:::drain`;
                    const handlerMetadata = webSocketsMap.get(pathnameKey);

                    if (!handlerMetadata) {
                        return;
                    }

                    const argumentsMetadata = handlerMetadata.arguments || {};
                    const args: Array<unknown> = [];

                    for (const [_key, argumentMetadata] of Object.entries(argumentsMetadata)) {
                        switch (argumentMetadata.type) {
                            case webSocketConnectionArgsKey:
                                args[argumentMetadata.index] = connection;
                                break;
                            case webSocketServerArgsKey:
                                args[argumentMetadata.index] = server;
                                break;
                        }
                    }

                    handlerMetadata.descriptor.value(...args);
                },
                ping: (connection, data) => {
                    const pathnameKey = `${connection.data.pathname}:::ping`;
                    const handlerMetadata = webSocketsMap.get(pathnameKey);

                    if (!handlerMetadata) {
                        return;
                    }

                    const argumentsMetadata = handlerMetadata.arguments || {};
                    const args: Array<unknown> = [];

                    for (const [_key, argumentMetadata] of Object.entries(argumentsMetadata)) {
                        switch (argumentMetadata.type) {
                            case webSocketConnectionArgsKey:
                                args[argumentMetadata.index] = connection;
                                break;
                            case webSocketServerArgsKey:
                                args[argumentMetadata.index] = server;
                                break;
                            case webSocketMessageArgsKey:
                                args[argumentMetadata.index] = data;
                                break;
                        }
                    }

                    handlerMetadata.descriptor.value(...args);
                },
                pong: (connection, data) => {
                    const pathnameKey = `${connection.data.pathname}:::pong`;
                    const handlerMetadata = webSocketsMap.get(pathnameKey);

                    if (!handlerMetadata) {
                        return;
                    }

                    const argumentsMetadata = handlerMetadata.arguments || {};
                    const args: Array<unknown> = [];

                    for (const [_key, argumentMetadata] of Object.entries(argumentsMetadata)) {
                        switch (argumentMetadata.type) {
                            case webSocketConnectionArgsKey:
                                args[argumentMetadata.index] = connection;
                                break;
                            case webSocketServerArgsKey:
                                args[argumentMetadata.index] = server;
                                break;
                            case webSocketMessageArgsKey:
                                args[argumentMetadata.index] = data;
                                break;
                        }
                    }

                    handlerMetadata.descriptor.value(...args);
                }
            }
        });
    }

    /**
     *
     * @param param0
     * @returns
     */
    private async containerResolution({
        containerClass,
        options,
        extendInjector
    }: {
        containerClass: TConstructor<unknown>;
        options: TApplicationOptions;
        extendInjector: Injector;
    }) {
        if (!Reflect.getOwnMetadataKeys(containerClass).includes(containerKey)) {
            throw Error(`${containerClass.name} is not a container.`);
        }

        const injector = new Injector(extendInjector);
        const containerMetadata: TContainerMetadata = Reflect.getOwnMetadata(
            containerKey,
            containerClass
        );

        const {
            loaders,
            middlewares,
            guards,
            dependencies,
            config: containerConfig
        } = containerMetadata || {};

        //#region [Configuration(s)]
        const { config } = Object.freeze({
            config: {
                ...(typeof options.config !== "function" ? options.config : await options.config()),
                ...(typeof containerConfig !== "function"
                    ? typeof containerConfig !== "object"
                        ? undefined
                        : "key" in containerConfig &&
                          "value" in containerConfig &&
                          typeof containerConfig.key === "symbol"
                        ? typeof containerConfig.value !== "function"
                            ? containerConfig.value
                            : await containerConfig.value()
                        : containerConfig
                    : await containerConfig())
            }
        });
        //#endregion

        //#region [Register config like an injection]
        injector.set(
            containerConfig &&
                "key" in containerConfig &&
                "value" in containerConfig &&
                typeof containerConfig.key === "symbol"
                ? containerConfig.key
                : configKey,
            config
        );
        //#endregion

        //#region [Run loader(s)]
        if (loaders) {
            const loaderFunctions = [];

            for (const [key, func] of Object.entries(loaders)) {
                loaderFunctions.push(async () => {
                    try {
                        const result = await func({ config });

                        console.info(
                            `${ansiText(" INFO ", {
                                color: "white",
                                backgroundColor: "blue",
                                bold: true
                            })} Loader [${key}] initialized successfully.`
                        );

                        return result;
                    } catch (error) {
                        console.error(
                            `${ansiText(" WARN ", {
                                color: "yellow",
                                backgroundColor: "red",
                                bold: true
                            })} Loader [${key}] initialization failed.`
                        );
                        options.debug && console.error(error);
                        throw error;
                    }
                });
            }

            const results = await Promise.all(loaderFunctions.map((func) => func()));

            for (const [key, value] of results) {
                injector.set(key, value);
            }
        }
        //#endregion

        //#region [Dependencies]
        !dependencies || dependencies.map((dependency) => injector.get(dependency));
        //#endregion

        //#region [Middleware(s)]
        const startMiddlewareGroup: Array<
            TGroupElementModel<"start", IMiddleware, NonNullable<IMiddleware["start"]>>
        > = [];
        const endMiddlewareGroup: Array<
            TGroupElementModel<"end", IMiddleware, NonNullable<IMiddleware["end"]>>
        > = [];

        !middlewares ||
            middlewares.forEach((middleware) => {
                const instance = injector.get<IMiddleware>(middleware);

                if (instance.start && typeof instance.start === "function") {
                    const argumentsMetadata: TArgumentsMetadataCollection =
                        Reflect.getOwnMetadata(argumentsKey, middleware, "start") || {};

                    startMiddlewareGroup.push(
                        Object.freeze({
                            class: middleware as IMiddleware,
                            funcName: "start",
                            func: instance.start.bind(instance),
                            argumentsMetadata: argumentsMetadata
                        })
                    );
                }

                if (instance.end && typeof instance.end === "function") {
                    const argumentsMetadata: TArgumentsMetadataCollection =
                        Reflect.getOwnMetadata(argumentsKey, middleware, "end") || {};

                    endMiddlewareGroup.push(
                        Object.freeze({
                            class: middleware as IMiddleware,
                            funcName: "end",
                            func: instance.end.bind(instance),
                            argumentsMetadata: argumentsMetadata
                        })
                    );
                }
            });
        //#endregion

        //#region [Guard(s)]
        const guardGroup: Array<
            TGroupElementModel<"enforce", IGuard, NonNullable<IGuard["enforce"]>>
        > = !guards
            ? []
            : guards.map((guard) => {
                  const guardInstance = injector.get<IGuard>(guard);
                  const argumentsMetadata: TArgumentsMetadataCollection =
                      Reflect.getOwnMetadata(argumentsKey, guard, "enforce") || {};

                  return Object.freeze({
                      class: guard as unknown as IGuard,
                      funcName: "enforce",
                      func: guardInstance.enforce.bind(guardInstance),
                      argumentsMetadata: argumentsMetadata
                  });
              });
        //#endregion

        return Object.freeze({
            injector,
            startMiddlewareGroup,
            endMiddlewareGroup,
            guardGroup
        });
    }

    /**
     *
     * @param param0
     * @returns
     */
    private async moduleResolution({
        moduleClass,
        options,
        extendInjector
    }: {
        moduleClass: TConstructor<unknown>;
        options: TApplicationOptions;
        extendInjector: Injector;
    }) {
        if (!Reflect.getOwnMetadataKeys(moduleClass).includes(moduleKey)) {
            throw Error(`${moduleClass.name} is not a module.`);
        }

        const injector = new Injector(extendInjector);
        const moduleMetadata: TModuleMetadata = Reflect.getOwnMetadata(moduleKey, moduleClass);

        const {
            loaders,
            middlewares,
            guards,
            interceptors,
            controllers,
            dependencies,
            webSockets,
            prefix: modulePrefix,
            config: moduleConfig
        } = moduleMetadata || {};

        const fullPrefix = `${options.prefix || ""}/${modulePrefix || ""}`;

        //#region [Configuration(s)]
        const { config } = Object.freeze({
            config: {
                ...(typeof options.config !== "function" ? options.config : await options.config()),
                ...(typeof moduleConfig !== "function"
                    ? typeof moduleConfig !== "object"
                        ? undefined
                        : "key" in moduleConfig &&
                          "value" in moduleConfig &&
                          typeof moduleConfig.key === "symbol"
                        ? typeof moduleConfig.value !== "function"
                            ? moduleConfig.value
                            : await moduleConfig.value()
                        : moduleConfig
                    : await moduleConfig())
            }
        });
        //#endregion

        //#region [Register config like an injection]
        injector.set(
            moduleConfig &&
                "key" in moduleConfig &&
                "value" in moduleConfig &&
                typeof moduleConfig.key === "symbol"
                ? moduleConfig.key
                : configKey,
            config
        );
        //#endregion

        //#region [Run loader(s)]
        if (loaders) {
            const loaderFunctions = [];

            for (const [key, func] of Object.entries(loaders)) {
                loaderFunctions.push(async () => {
                    try {
                        const result = await func({ config });

                        console.info(
                            `${ansiText(" INFO ", {
                                color: "white",
                                backgroundColor: "blue",
                                bold: true
                            })} Loader [${key}] initialized successfully.`
                        );

                        return result;
                    } catch (error) {
                        console.error(
                            `${ansiText(" WARN ", {
                                color: "yellow",
                                backgroundColor: "red",
                                bold: true
                            })} Loader [${key}] initialization failed.`
                        );
                        options.debug && console.error(error);
                        throw error;
                    }
                });
            }

            const results = await Promise.all(loaderFunctions.map((func) => func()));

            for (let i = 0; i < results.length; i++) {
                const [key, value] = results[i];
                injector.set(key, value);
            }
        }
        //#endregion

        //#region [Dependencies]
        !dependencies || dependencies.map((dependency) => injector.get(dependency));
        //#endregion

        //#region [Middleware(s)]
        const startMiddlewareGroup: Array<
            TGroupElementModel<"start", IMiddleware, NonNullable<IMiddleware["start"]>>
        > = [];
        const endMiddlewareGroup: Array<
            TGroupElementModel<"end", IMiddleware, NonNullable<IMiddleware["end"]>>
        > = [];

        !middlewares ||
            middlewares.forEach((middleware) => {
                const instance = injector.get<IMiddleware>(middleware);

                if (instance.start && typeof instance.start === "function") {
                    const argumentsMetadata: TArgumentsMetadataCollection =
                        Reflect.getOwnMetadata(argumentsKey, middleware, "start") || {};

                    startMiddlewareGroup.push(
                        Object.freeze({
                            class: middleware as IMiddleware,
                            funcName: "start",
                            func: instance.start.bind(instance),
                            argumentsMetadata: argumentsMetadata
                        })
                    );
                }

                if (instance.end && typeof instance.end === "function") {
                    const argumentsMetadata: TArgumentsMetadataCollection =
                        Reflect.getOwnMetadata(argumentsKey, middleware, "end") || {};

                    endMiddlewareGroup.push(
                        Object.freeze({
                            class: middleware as IMiddleware,
                            funcName: "end",
                            func: instance.end.bind(instance),
                            argumentsMetadata: argumentsMetadata
                        })
                    );
                }
            });
        //#endregion

        //#region [Guard(s)]
        const guardGroup: Array<
            TGroupElementModel<"enforce", IGuard, NonNullable<IGuard["enforce"]>>
        > = !guards
            ? []
            : guards.map((guard) => {
                  const guardInstance = injector.get<IGuard>(guard);
                  const argumentsMetadata: TArgumentsMetadataCollection =
                      Reflect.getOwnMetadata(argumentsKey, guard, "enforce") || {};

                  return Object.freeze({
                      class: guard as unknown as IGuard,
                      funcName: "enforce",
                      func: guardInstance.enforce.bind(guardInstance),
                      argumentsMetadata: argumentsMetadata
                  });
              });
        //#endregion

        //#region [Before interceptor(s)]
        const openInterceptorGroup: Array<
            TGroupElementModel<"open", IInterceptor, NonNullable<IInterceptor["open"]>>
        > = [];
        const closeInterceptorGroup: Array<
            TGroupElementModel<"close", IInterceptor, NonNullable<IInterceptor["close"]>>
        > = [];

        !interceptors ||
            interceptors.forEach((interceptor) => {
                const instance = injector.get<IInterceptor>(interceptor);

                if (instance.open && typeof instance.open === "function") {
                    const argumentsMetadata: TArgumentsMetadataCollection =
                        Reflect.getOwnMetadata(argumentsKey, interceptor, "open") || {};

                    openInterceptorGroup.push(
                        Object.freeze({
                            class: interceptor as IInterceptor,
                            funcName: "open",
                            func: instance.open.bind(instance),
                            argumentsMetadata: argumentsMetadata
                        })
                    );
                }

                if (instance.close && typeof instance.close === "function") {
                    const argumentsMetadata: TArgumentsMetadataCollection =
                        Reflect.getOwnMetadata(argumentsKey, interceptor, "close") || {};

                    closeInterceptorGroup.push(
                        Object.freeze({
                            class: interceptor as IInterceptor,
                            funcName: "close",
                            func: instance.close.bind(instance),
                            argumentsMetadata: argumentsMetadata
                        })
                    );
                }
            });
        //#endregion

        //#region [Controller(s)]
        const controllerRouterGroup = new HttpRouterGroup();

        !controllers ||
            controllers.forEach((controllerConstructor) =>
                this.initControllerInstance({
                    controllerConstructor,
                    httpRouterGroup: controllerRouterGroup,
                    injector: injector,
                    prefix: fullPrefix
                })
            );
        //#endregion

        //#region [WebSocket(s)]
        const webSocketHttpRouterGroup = new HttpRouterGroup();
        const webSocketRouterGroup = new WebSocketRouterGroup();

        webSockets &&
            webSockets.forEach((webSocket) =>
                this.initWebSocketInstance({
                    webSocketConstructor: webSocket,
                    httpRouterGroup: webSocketHttpRouterGroup,
                    webSocketRouterGroup: webSocketRouterGroup,
                    injector: injector,
                    prefix: fullPrefix
                })
            );
        //#endregion

        return Object.freeze({
            prefix: modulePrefix || "",
            injector: injector,
            startMiddlewareGroup: startMiddlewareGroup,
            endMiddlewareGroup: endMiddlewareGroup,
            guardGroup: guardGroup,
            openInterceptorGroup: openInterceptorGroup,
            closeInterceptorGroup: closeInterceptorGroup,
            controllerRouterGroup: controllerRouterGroup,
            webSocketHttpRouterGroup: webSocketHttpRouterGroup,
            webSocketRouterGroup: webSocketRouterGroup
        });
    }

    /**
     *
     * @param data
     * @param zodSchema
     * @param argumentIndex
     * @param funcName
     * @returns
     */
    private async argumentsResolution<TValidationSchema = unknown>(
        data: unknown,
        validationSchema: TValidationSchema,
        argumentIndex: number,
        funcName: string | symbol
    ) {
        if (!this.#customValidator) {
            return data;
        }

        try {
            const validation = await this.#customValidator.validate(
                data,
                validationSchema,
                argumentIndex,
                funcName
            );

            if (!(validation instanceof ValidationFailed)) {
                return validation;
            }

            throw new HttpClientError({
                httpCode: 400,
                message: `Validation at the [${funcName.toString()}] method fails at positional argument [${argumentIndex}].`,
                data: validation.error
            });
        } catch (error) {
            if (error instanceof HttpClientError) {
                throw error;
            }

            throw new HttpServerError({
                httpCode: 500,
                message: `Validation at the [${funcName.toString()}] method error at positional argument [${argumentIndex}].`,
                data: !(error instanceof Error)
                    ? error
                    : [
                          {
                              message: error.message,
                              code: error.name,
                              cause: error.cause
                          }
                      ]
            });
        }
    }

    /**
     *
     * @param param0
     * @returns
     */
    private initControllerInstance({
        controllerConstructor,
        httpRouterGroup,
        injector,
        prefix
    }: Readonly<{
        controllerConstructor: TConstructor<unknown>;
        httpRouterGroup: HttpRouterGroup;
        injector: Injector;
        prefix?: string;
    }>) {
        if (!Reflect.getOwnMetadataKeys(controllerConstructor).includes(controllerKey)) {
            throw Error(`${controllerConstructor.name} is not a controller.`);
        }

        const controller = injector.get(controllerConstructor);

        if (!controller) {
            throw Error("Can not initialize controller.");
        }

        const controllerMetadata: TControllerMetadata = Reflect.getOwnMetadata(
            controllerKey,
            controllerConstructor
        ) || {
            prefix: "/",
            httpMetadata: []
        };

        const router = new HttpRouter(`/${prefix || ""}/${controllerMetadata.prefix}`);

        controllerMetadata.httpMetadata.forEach((routeMetadata) => {
            if (typeof routeMetadata.descriptor.value !== "function") {
                return;
            }

            const route = router.route(routeMetadata.path);
            const handler = routeMetadata.descriptor.value.bind(controller);
            const routeArgument = Object.freeze({
                class: controllerConstructor,
                funcName: routeMetadata.methodName,
                func: handler,
                argumentsMetadata: routeMetadata.argumentsMetadata
            });

            switch (routeMetadata.httpMethod) {
                case "GET":
                    return route.get(routeArgument);
                case "POST":
                    return route.post(routeArgument);
                case "PUT":
                    return route.put(routeArgument);
                case "PATCH":
                    return route.patch(routeArgument);
                case "DELETE":
                    return route.delete(routeArgument);
                case "OPTIONS":
                    return route.options(routeArgument);
            }
        });

        return httpRouterGroup.add(router);
    }

    /**
     *
     * @param param0
     * @returns
     */
    private initWebSocketInstance({
        injector,
        httpRouterGroup,
        prefix,
        webSocketRouterGroup,
        webSocketConstructor
    }: Readonly<{
        webSocketConstructor: TConstructor<unknown>;
        httpRouterGroup: HttpRouterGroup;
        webSocketRouterGroup: WebSocketRouterGroup;
        injector: Injector;
        prefix?: string;
    }>): Readonly<{
        httpRouterGroup: HttpRouterGroup;
        webSocketRouterGroup: WebSocketRouterGroup;
    }> {
        if (!Reflect.getOwnMetadataKeys(webSocketConstructor).includes(webSocketKey)) {
            throw Error(`${webSocketConstructor.name} is not a websocket route.`);
        }

        const webSocket = injector.get(webSocketConstructor);

        if (!webSocket) {
            throw Error("Can not initialize webSocket.");
        }

        const webSocketMetadata: TWebSocketMetadata = Reflect.getOwnMetadata(
            webSocketKey,
            webSocketConstructor
        ) || {
            prefix: "/",
            events: [],
            http: []
        };

        const fullPrefix = `/${prefix || ""}/${webSocketMetadata.prefix}`;

        //#region [HTTP ROUTER]
        const router = new HttpRouter(fullPrefix);

        for (const [_key, httpMetadata] of Object.entries(webSocketMetadata.http)) {
            if (typeof httpMetadata.descriptor?.value !== "function") {
                continue;
            }

            const route = router.route(httpMetadata.path);
            const handler = httpMetadata.descriptor.value.bind(webSocket);
            const routeArgument = Object.freeze({
                class: webSocketConstructor,
                funcName: httpMetadata.methodName,
                func: handler,
                argumentsMetadata: httpMetadata.argumentsMetadata
            });

            switch (httpMetadata.httpMethod) {
                case "GET":
                    route.get(routeArgument);
                    break;
                case "POST":
                    route.post(routeArgument);
                    break;
            }
        }

        httpRouterGroup.add(router);
        //#endregion

        //#region [WEBSOCKET ROUTER]
        const webSocketRouter = new WebSocketRouter(fullPrefix);

        for (const [key, event] of Object.entries(webSocketMetadata.events)) {
            const webSocketRoute = new WebSocketRoute({
                eventName: key,
                metadata: event
            });

            webSocketRouter.addRoutes(webSocketRoute);
        }

        webSocketRouter.bind(webSocket);
        webSocketRouterGroup.addRouters(webSocketRouter);
        //#endregion

        return Object.freeze({
            httpRouterGroup: httpRouterGroup,
            webSocketRouterGroup: webSocketRouterGroup
        });
    }

    /**
     *
     * @param param0
     * @returns
     */
    private serializeResponse({
        status,
        statusText,
        headers,
        data
    }: {
        status?: number;
        statusText?: string;
        headers: Headers;
        data: unknown;
    }): Response {
        const contentType = headers.get("Content-Type") || "text/plain";

        if (contentType.includes("application/json")) {
            return this.finalizeResponse(
                new Response(data instanceof ReadableStream ? data : JSON.stringify(data), {
                    status: status,
                    statusText: statusText,
                    headers: headers
                })
            );
        }

        if (contentType.includes("text/plain") || contentType.includes("text/html")) {
            return this.finalizeResponse(
                new Response(data instanceof ReadableStream ? data : String(data), {
                    status: status,
                    statusText: statusText,
                    headers: headers
                })
            );
        }

        if (contentType.includes("application/octet-stream")) {
            if (
                data instanceof Uint8Array ||
                data instanceof ArrayBuffer ||
                data instanceof Blob ||
                data instanceof ReadableStream
            ) {
                return this.finalizeResponse(
<<<<<<< HEAD
                    new Response(
                        data instanceof Uint8Array
                            ? String.fromCharCode(...new Uint8Array(data))
                            : data,
                        { status: status, statusText: statusText, headers: headers }
                    )
=======
                    new Response(data as BodyInit, {
                        status: status,
                        statusText: statusText,
                        headers: headers
                    })
>>>>>>> 2e08d73c
                );
            }

            throw new Error("Invalid data type for application/octet-stream");
        }

        if (contentType.includes("multipart/form-data")) {
            if (data instanceof FormData) {
                return this.finalizeResponse(
                    new Response(data, { status: status, statusText: statusText, headers: headers })
                );
            }

            throw new Error("multipart/form-data requires FormData object");
        }

        return this.finalizeResponse(
            new Response(String(data), { status: status, statusText: statusText, headers: headers })
        );
    }

    /**
     *
     * @param response
     * @returns
     */
    private finalizeResponse(response: Response) {
        response.headers.set("X-Powered-By", "Bool Typescript");

        return response;
    }

    /**
     *
     * @param param0
     * @returns
     */
    private async httpFetcher({
        context: outerContext,
        route,
        options,
        resolutedMap
    }: Partial<{
        route: NonNullable<ReturnType<HttpRouterGroup["find"]>>;
        resolutedMap:
            | Partial<
                  NonNullable<Awaited<ReturnType<Application<TRootClass>["containerResolution"]>>>
              >
            | Partial<
                  NonNullable<Awaited<ReturnType<Application<TRootClass>["moduleResolution"]>>>
              >;
        context: Context;
        options: Partial<{
            isContainer: boolean;
        }>;
    }>) {
        const contextOptions = { isStatic: true };
        const context = (!outerContext ? new Context() : new Context(outerContext)).setOptions(
            contextOptions
        );

        if (route) {
            context.set(paramsArgsKey, route.parameters).set(routeModelArgsKey, route.model);
        }

        const httpServer =
                context.get<Server<TWebSocketUpgradeData> | null | undefined>(
                    httpServerArgsKey,
                    contextOptions
                ) || undefined,
            request =
                context.get<Request | null | undefined>(requestArgsKey, contextOptions) ||
                undefined,
            requestHeaders =
                context.get<Headers | null | undefined>(requestHeaderArgsKey, contextOptions) ||
                undefined,
            responseHeaders =
                context.get<Headers | null | undefined>(responseHeadersArgsKey, contextOptions) ||
                undefined,
            parameters =
                context.get<TParamsType | null | undefined>(paramsArgsKey, contextOptions) ||
                undefined,
            routeModel =
                context.get<
                    NonNullable<ReturnType<HttpRouterGroup["find"]>>["model"] | null | undefined
                >(routeModelArgsKey, contextOptions) || undefined;

        if (resolutedMap) {
            const { startMiddlewareGroup, guardGroup } = resolutedMap;

            // Execute start middleware(s)
            if (startMiddlewareGroup) {
                for (let i = 0; i < startMiddlewareGroup.length; i++) {
                    const args = [];
                    const {
                        func: handler,
                        funcName: functionName,
                        argumentsMetadata
                    } = startMiddlewareGroup[i];

                    for (const [_key, argMetadata] of Object.entries(argumentsMetadata)) {
                        switch (argMetadata.type) {
                            case contextArgsKey:
                                args[argMetadata.index] = !argMetadata.key
                                    ? context
                                    : context.get(argMetadata.key, contextOptions);
                                break;
                            case requestArgsKey:
                                args[argMetadata.index] = !argMetadata.validationSchema
                                    ? request
                                    : await this.argumentsResolution(
                                          request,
                                          argMetadata.validationSchema,
                                          argMetadata.index,
                                          functionName
                                      );
                                break;
                            case requestBodyArgsKey:
                                args[argMetadata.index] = !argMetadata.validationSchema
                                    ? await request?.[argMetadata.parser || "json"]()
                                    : await this.argumentsResolution(
                                          await request?.[argMetadata.parser || "json"](),
                                          argMetadata.validationSchema,
                                          argMetadata.index,
                                          functionName
                                      );
                                break;
                            case requestHeadersArgsKey:
                                args[argMetadata.index] = !argMetadata.validationSchema
                                    ? requestHeaders
                                    : await this.argumentsResolution(
                                          requestHeaders?.toJSON(),
                                          argMetadata.validationSchema,
                                          argMetadata.index,
                                          functionName
                                      );
                                break;
                            case requestHeaderArgsKey:
                                args[argMetadata.index] = !argMetadata.validationSchema
                                    ? requestHeaders?.get(argMetadata.key) || undefined
                                    : await this.argumentsResolution(
                                          requestHeaders?.get(argMetadata.key) || undefined,
                                          argMetadata.validationSchema,
                                          argMetadata.index,
                                          functionName
                                      );
                                break;
                            case paramArgsKey:
                                args[argMetadata.index] = !argMetadata.validationSchema
                                    ? parameters?.[argMetadata.key] || undefined
                                    : await this.argumentsResolution(
                                          parameters?.[argMetadata.key] || undefined,
                                          argMetadata.validationSchema,
                                          argMetadata.index,
                                          functionName
                                      );
                                break;
                            case routeModelArgsKey:
                                args[argMetadata.index] = routeModel;
                                break;
                            case responseHeadersArgsKey:
                                args[argMetadata.index] = responseHeaders;
                                break;
                            case httpServerArgsKey:
                                args[argMetadata.index] = httpServer;
                                break;
                            default:
                                args[argMetadata.index] = !argMetadata.validationSchema
                                    ? !context.has(argMetadata.type, contextOptions)
                                        ? undefined
                                        : context.get(argMetadata.type, contextOptions)
                                    : await this.argumentsResolution(
                                          !(argMetadata.type in context)
                                              ? undefined
                                              : context.get(argMetadata.type, contextOptions),
                                          argMetadata.validationSchema,
                                          argMetadata.index,
                                          functionName
                                      );
                                break;
                        }
                    }

                    await handler(...args);
                }
            }

            // Execute guard(s)
            if (guardGroup) {
                for (let i = 0; i < guardGroup.length; i++) {
                    const args = [];
                    const {
                        func: handler,
                        funcName: functionName,
                        argumentsMetadata
                    } = guardGroup[i];

                    for (const [_key, argMetadata] of Object.entries(argumentsMetadata)) {
                        switch (argMetadata.type) {
                            case requestArgsKey:
                                args[argMetadata.index] = !argMetadata.validationSchema
                                    ? request
                                    : await this.argumentsResolution(
                                          request,
                                          argMetadata.validationSchema,
                                          argMetadata.index,
                                          functionName
                                      );
                                break;
                            case requestBodyArgsKey:
                                args[argMetadata.index] = !argMetadata.validationSchema
                                    ? await request?.[argMetadata.parser || "json"]()
                                    : await this.argumentsResolution(
                                          await request?.[argMetadata.parser || "json"](),
                                          argMetadata.validationSchema,
                                          argMetadata.index,
                                          functionName
                                      );
                                break;
                            case contextArgsKey:
                                args[argMetadata.index] = !argMetadata.key
                                    ? context
                                    : context.get(argMetadata.key);
                                break;
                            case requestHeadersArgsKey:
                                args[argMetadata.index] = !argMetadata.validationSchema
                                    ? requestHeaders
                                    : await this.argumentsResolution(
                                          requestHeaders?.toJSON(),
                                          argMetadata.validationSchema,
                                          argMetadata.index,
                                          functionName
                                      );
                                break;
                            case responseHeadersArgsKey:
                                args[argMetadata.index] = responseHeaders;
                                break;
                            case requestHeaderArgsKey:
                                args[argMetadata.index] = !argMetadata.validationSchema
                                    ? requestHeaders?.get(argMetadata.key) || undefined
                                    : await this.argumentsResolution(
                                          requestHeaders?.get(argMetadata.key) || undefined,
                                          argMetadata.validationSchema,
                                          argMetadata.index,
                                          functionName
                                      );
                                break;
                            case paramArgsKey:
                                args[argMetadata.index] = !argMetadata.validationSchema
                                    ? parameters?.[argMetadata.key] || undefined
                                    : await this.argumentsResolution(
                                          parameters?.[argMetadata.key],
                                          argMetadata.validationSchema,
                                          argMetadata.index,
                                          functionName
                                      );
                                break;
                            case routeModelArgsKey:
                                args[argMetadata.index] = routeModel;
                                break;
                            case httpServerArgsKey:
                                args[argMetadata.index] = httpServer;
                                break;
                            default:
                                args[argMetadata.index] = !argMetadata.validationSchema
                                    ? !context.has(argMetadata.type)
                                        ? undefined
                                        : context.get(argMetadata.type)
                                    : await this.argumentsResolution(
                                          context.get(argMetadata.type),
                                          argMetadata.validationSchema,
                                          argMetadata.index,
                                          functionName
                                      );
                                break;
                        }
                    }

                    const guardResult = await handler(...args);

                    if (typeof guardResult !== "boolean" || !guardResult) {
                        throw new HttpClientError({
                            httpCode: 401,
                            message: "Unauthorization.",
                            data: undefined
                        });
                    }
                }
            }
        }

        if (routeModel && !options?.isContainer) {
            if (
                resolutedMap &&
                "openInterceptorGroup" in resolutedMap &&
                resolutedMap.openInterceptorGroup
            ) {
                const { openInterceptorGroup } = resolutedMap;

                // Execute open interceptor(s)
                for (let i = 0; i < openInterceptorGroup.length; i++) {
                    const args = [];
                    const {
                        func: handler,
                        funcName: functionName,
                        argumentsMetadata
                    } = openInterceptorGroup[i];

                    for (const [_key, argMetadata] of Object.entries(argumentsMetadata)) {
                        switch (argMetadata.type) {
                            case requestArgsKey:
                                args[argMetadata.index] = !argMetadata.validationSchema
                                    ? request
                                    : await this.argumentsResolution(
                                          request,
                                          argMetadata.validationSchema,
                                          argMetadata.index,
                                          functionName
                                      );
                                break;
                            case requestBodyArgsKey:
                                args[argMetadata.index] = !argMetadata.validationSchema
                                    ? await request?.[argMetadata.parser || "json"]()
                                    : await this.argumentsResolution(
                                          await request?.[argMetadata.parser || "json"](),
                                          argMetadata.validationSchema,
                                          argMetadata.index,
                                          functionName
                                      );
                                break;
                            case contextArgsKey:
                                args[argMetadata.index] = !argMetadata.key
                                    ? context
                                    : context.get(argMetadata.key);
                                break;
                            case requestHeadersArgsKey:
                                args[argMetadata.index] = !argMetadata.validationSchema
                                    ? requestHeaders
                                    : await this.argumentsResolution(
                                          requestHeaders?.toJSON(),
                                          argMetadata.validationSchema,
                                          argMetadata.index,
                                          functionName
                                      );
                                break;
                            case requestHeaderArgsKey:
                                args[argMetadata.index] = !argMetadata.validationSchema
                                    ? requestHeaders?.get(argMetadata.key) || undefined
                                    : await this.argumentsResolution(
                                          requestHeaders?.get(argMetadata.key) || undefined,
                                          argMetadata.validationSchema,
                                          argMetadata.index,
                                          functionName
                                      );
                                break;
                            case responseHeadersArgsKey:
                                args[argMetadata.index] = responseHeaders;
                                break;
                            case paramArgsKey:
                                args[argMetadata.index] = !argMetadata.validationSchema
                                    ? parameters?.[argMetadata.key] || undefined
                                    : await this.argumentsResolution(
                                          parameters?.[argMetadata.key] || undefined,
                                          argMetadata.validationSchema,
                                          argMetadata.index,
                                          functionName
                                      );
                                break;
                            case routeModelArgsKey:
                                args[argMetadata.index] = routeModel;
                                break;
                            case httpServerArgsKey:
                                args[argMetadata.index] = httpServer;
                                break;
                            default:
                                args[argMetadata.index] = !argMetadata.validationSchema
                                    ? !context.has(argMetadata.type)
                                        ? undefined
                                        : context.get(argMetadata.type)
                                    : await this.argumentsResolution(
                                          context.get(argMetadata.type),
                                          argMetadata.validationSchema,
                                          argMetadata.index,
                                          functionName
                                      );
                                break;
                        }
                    }

                    await handler(...args);
                }
            }

            // Execute controller action
            const controllerActionArguments: any[] = [];
            const {
                func: controllerAction,
                funcName: controllerActionName,
                argumentsMetadata: controllerActionArgumentsMetadata
            } = routeModel;

            for (const [_key, argMetadata] of Object.entries(controllerActionArgumentsMetadata)) {
                switch (argMetadata.type) {
                    case requestArgsKey:
                        controllerActionArguments[argMetadata.index] = !argMetadata.validationSchema
                            ? request
                            : await this.argumentsResolution(
                                  request,
                                  argMetadata.validationSchema,
                                  argMetadata.index,
                                  controllerActionName
                              );
                        break;
                    case requestBodyArgsKey:
                        controllerActionArguments[argMetadata.index] = !argMetadata.validationSchema
                            ? await request?.[argMetadata.parser || "json"]()
                            : await this.argumentsResolution(
                                  await request?.[argMetadata.parser || "json"](),
                                  argMetadata.validationSchema,
                                  argMetadata.index,
                                  controllerActionName
                              );
                        break;
                    case contextArgsKey:
                        controllerActionArguments[argMetadata.index] = !argMetadata.key
                            ? context
                            : context.get(argMetadata.key);
                        break;
                    case requestHeadersArgsKey:
                        controllerActionArguments[argMetadata.index] = !argMetadata.validationSchema
                            ? requestHeaders
                            : await this.argumentsResolution(
                                  requestHeaders?.toJSON(),
                                  argMetadata.validationSchema,
                                  argMetadata.index,
                                  controllerActionName
                              );
                        break;
                    case requestHeaderArgsKey:
                        controllerActionArguments[argMetadata.index] = !argMetadata.validationSchema
                            ? requestHeaders?.get(argMetadata.key) || undefined
                            : await this.argumentsResolution(
                                  requestHeaders?.get(argMetadata.key) || undefined,
                                  argMetadata.validationSchema,
                                  argMetadata.index,
                                  controllerActionName
                              );
                        break;
                    case responseHeadersArgsKey:
                        controllerActionArguments[argMetadata.index] = responseHeaders;
                        break;
                    case paramArgsKey:
                        controllerActionArguments[argMetadata.index] = !argMetadata.validationSchema
                            ? parameters?.[argMetadata.key] || undefined
                            : await this.argumentsResolution(
                                  parameters?.[argMetadata.key] || undefined,
                                  argMetadata.validationSchema,
                                  argMetadata.index,
                                  controllerActionName
                              );
                        break;
                    case routeModelArgsKey:
                        controllerActionArguments[argMetadata.index] = routeModel;
                        break;
                    case httpServerArgsKey:
                        controllerActionArguments[argMetadata.index] = httpServer;
                        break;
                    default:
                        controllerActionArguments[argMetadata.index] = !argMetadata.validationSchema
                            ? !context.has(argMetadata.type)
                                ? undefined
                                : context.get(argMetadata.type)
                            : await this.argumentsResolution(
                                  context.get(argMetadata.type),
                                  argMetadata.validationSchema,
                                  argMetadata.index,
                                  controllerActionName
                              );
                        break;
                }
            }

            context.set(responseBodyArgsKey, await controllerAction(...controllerActionArguments), {
                isStatic: false
            });

            if (
                resolutedMap &&
                "closeInterceptorGroup" in resolutedMap &&
                resolutedMap.closeInterceptorGroup
            ) {
                const { closeInterceptorGroup } = resolutedMap;

                // Execute close interceptor(s)
                for (let i = 0; i < closeInterceptorGroup.length; i++) {
                    const args = [];
                    const {
                        func: handler,
                        funcName: functionName,
                        argumentsMetadata
                    } = closeInterceptorGroup[i];

                    for (const [_key, argMetadata] of Object.entries(argumentsMetadata)) {
                        switch (argMetadata.type) {
                            case requestArgsKey:
                                args[argMetadata.index] = !argMetadata.validationSchema
                                    ? request
                                    : await this.argumentsResolution(
                                          request,
                                          argMetadata.validationSchema,
                                          argMetadata.index,
                                          functionName
                                      );
                                break;
                            case requestBodyArgsKey:
                                args[argMetadata.index] = !argMetadata.validationSchema
                                    ? await request?.[argMetadata.parser || "json"]()
                                    : await this.argumentsResolution(
                                          await request?.[argMetadata.parser || "json"](),
                                          argMetadata.validationSchema,
                                          argMetadata.index,
                                          functionName
                                      );
                                break;
                            case contextArgsKey:
                                args[argMetadata.index] = !argMetadata.key
                                    ? context
                                    : context.get(argMetadata.key);
                                break;
                            case requestHeadersArgsKey:
                                args[argMetadata.index] = !argMetadata.validationSchema
                                    ? requestHeaders
                                    : await this.argumentsResolution(
                                          requestHeaders?.toJSON(),
                                          argMetadata.validationSchema,
                                          argMetadata.index,
                                          functionName
                                      );
                                break;
                            case responseHeadersArgsKey:
                                args[argMetadata.index] = context.get(argMetadata.type);
                                break;
                            case requestHeaderArgsKey:
                                args[argMetadata.index] = !argMetadata.validationSchema
                                    ? requestHeaders?.get(argMetadata.key) || undefined
                                    : await this.argumentsResolution(
                                          requestHeaders?.get(argMetadata.key) || undefined,
                                          argMetadata.validationSchema,
                                          argMetadata.index,
                                          functionName
                                      );
                                break;
                            case paramArgsKey:
                                args[argMetadata.index] = !argMetadata.validationSchema
                                    ? parameters?.[argMetadata.key] || undefined
                                    : await this.argumentsResolution(
                                          parameters?.[argMetadata.key] || undefined,
                                          argMetadata.validationSchema,
                                          argMetadata.index,
                                          functionName
                                      );
                                break;
                            case routeModelArgsKey:
                                args[argMetadata.index] = routeModel;
                                break;
                            case httpServerArgsKey:
                                args[argMetadata.index] = httpServer;
                                break;
                            default:
                                args[argMetadata.index] = !argMetadata.validationSchema
                                    ? !context.has(argMetadata.type)
                                        ? undefined
                                        : context.get(argMetadata.type)
                                    : await this.argumentsResolution(
                                          context.get(argMetadata.type),
                                          argMetadata.validationSchema,
                                          argMetadata.index,
                                          functionName
                                      );
                                break;
                        }
                    }

                    await handler(...args);
                }
            }
        }

        if (resolutedMap) {
            const { endMiddlewareGroup } = resolutedMap;

            // Execute end middleware(s)
            if (endMiddlewareGroup) {
                for (let i = 0; i < endMiddlewareGroup.length; i++) {
                    const args = [];
                    const {
                        func: handler,
                        funcName: functionName,
                        argumentsMetadata
                    } = endMiddlewareGroup[i];

                    for (const [_key, argMetadata] of Object.entries(argumentsMetadata)) {
                        switch (argMetadata.type) {
                            case requestArgsKey:
                                args[argMetadata.index] = !argMetadata.validationSchema
                                    ? request
                                    : await this.argumentsResolution(
                                          request,
                                          argMetadata.validationSchema,
                                          argMetadata.index,
                                          functionName
                                      );
                                break;
                            case requestBodyArgsKey:
                                args[argMetadata.index] = !argMetadata.validationSchema
                                    ? await request?.[argMetadata.parser || "json"]()
                                    : await this.argumentsResolution(
                                          await request?.[argMetadata.parser || "json"](),
                                          argMetadata.validationSchema,
                                          argMetadata.index,
                                          functionName
                                      );
                                break;
                            case contextArgsKey:
                                args[argMetadata.index] = !argMetadata.key
                                    ? context
                                    : context.get(argMetadata.key);
                                break;
                            case requestHeadersArgsKey:
                                args[argMetadata.index] = !argMetadata.validationSchema
                                    ? requestHeaders
                                    : await this.argumentsResolution(
                                          requestHeaders?.toJSON(),
                                          argMetadata.validationSchema,
                                          argMetadata.index,
                                          functionName
                                      );
                                break;
                            case responseHeadersArgsKey:
                                args[argMetadata.index] = context.get(argMetadata.type);
                                break;
                            case requestHeaderArgsKey:
                                args[argMetadata.index] = !argMetadata.validationSchema
                                    ? requestHeaders?.get(argMetadata.key) || undefined
                                    : await this.argumentsResolution(
                                          requestHeaders?.get(argMetadata.key) || undefined,
                                          argMetadata.validationSchema,
                                          argMetadata.index,
                                          functionName
                                      );
                                break;
                            case paramArgsKey:
                                args[argMetadata.index] = !argMetadata.validationSchema
                                    ? parameters?.[argMetadata.key] || undefined
                                    : await this.argumentsResolution(
                                          parameters?.[argMetadata.key] || undefined,
                                          argMetadata.validationSchema,
                                          argMetadata.index,
                                          functionName
                                      );
                                break;
                            case routeModelArgsKey:
                                args[argMetadata.index] = routeModel;
                                break;
                            case httpServerArgsKey:
                                args[argMetadata.index] = httpServer;
                                break;
                            default:
                                args[argMetadata.index] = !argMetadata.validationSchema
                                    ? !context.has(argMetadata.type)
                                        ? undefined
                                        : context.get(argMetadata.type)
                                    : await this.argumentsResolution(
                                          !(argMetadata.type in context)
                                              ? undefined
                                              : context.get(argMetadata.type),
                                          argMetadata.validationSchema,
                                          argMetadata.index,
                                          functionName
                                      );
                                break;
                        }
                    }

                    await handler(...args);
                }
            }
        }

        return Object.freeze({
            context: context
        });
    }

    /**
     *
     * @param bun
     * @param bool
     * @returns
     */
    private async webSocketFetcher(
        bun: Required<{
            request: Request;
            server: Server<TWebSocketUpgradeData>;
        }>,
        bool: Required<{
            responseHeaders: Headers;
            query: Record<string, unknown>;
            route: NonNullable<ReturnType<HttpRouterGroup["find"]>>;
            moduleResolution: NonNullable<
                Awaited<ReturnType<Application<TRootClass>["moduleResolution"]>>
            >;
        }>
    ) {
        const { request, server } = bun;
        const {
            query,
            responseHeaders,
            route: { model }
        } = bool;

        // Execute controller action
        const isUpgrade = await model.func(...[server, request, query]);

        if (typeof isUpgrade !== "boolean") {
            return this.finalizeResponse(
                new Response(
                    JSON.stringify({
                        httpCode: 500,
                        message: "Can not detect webSocket upgrade result.",
                        data: undefined
                    }),
                    {
                        status: 500,
                        statusText: "Internal server error.",
                        headers: responseHeaders
                    }
                )
            );
        }

        if (!isUpgrade) {
            return this.finalizeResponse(
                new Response(
                    JSON.stringify({
                        httpCode: 500,
                        message: "Can not upgrade.",
                        data: undefined
                    }),
                    {
                        status: 500,
                        statusText: "Internal server error.",
                        headers: responseHeaders
                    }
                )
            );
        }

        return isUpgrade;
    }
}<|MERGE_RESOLUTION|>--- conflicted
+++ resolved
@@ -1471,20 +1471,11 @@
                 data instanceof ReadableStream
             ) {
                 return this.finalizeResponse(
-<<<<<<< HEAD
-                    new Response(
-                        data instanceof Uint8Array
-                            ? String.fromCharCode(...new Uint8Array(data))
-                            : data,
-                        { status: status, statusText: statusText, headers: headers }
-                    )
-=======
                     new Response(data as BodyInit, {
                         status: status,
                         statusText: statusText,
                         headers: headers
                     })
->>>>>>> 2e08d73c
                 );
             }
 
