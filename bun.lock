{
<<<<<<< HEAD
    "lockfileVersion": 1,
    "workspaces": {
        "": {
            "name": "@bool-ts/core",
            "dependencies": {
                "@bool-ts/date-time": "^1.0.0",
                "qs": "^6.14.0",
                "reflect-metadata": "^0.2.2",
                "zod": "^3.25.64"
            },
            "devDependencies": {
                "@types/bun": "latest",
                "@types/qs": "^6.14.0",
                "typescript": "^5.8.3"
            },
            "peerDependencies": {
                "zod": "^3.25.61"
            }
        }
=======
  "lockfileVersion": 1,
  "workspaces": {
    "": {
      "name": "@bool-ts/core",
      "dependencies": {
        "@bool-ts/date-time": "^1.0.0",
        "qs": "^6.14.0",
        "reflect-metadata": "^0.2.2",
        "zod": "^3.25.67",
      },
      "devDependencies": {
        "@types/bun": "latest",
        "@types/qs": "^6.14.0",
        "typescript": "^5.8.3",
      },
>>>>>>> 1942887f
    },
    "packages": {
        "@bool-ts/date-time": [
            "@bool-ts/date-time@1.0.0",
            "",
            {
                "dependencies": {
                    "bun-types": "^1.1.27",
                    "typescript": "^5.6.2",
                    "undici-types": "^5.26.5"
                }
            },
            "sha512-64VXExDFnF+g/cWB33xrzpcNWAy31fik//2JZa1Tp7NRMhwFj3aEhMDzFbrh0dCRsh+AqILwcJUburhw28peRA=="
        ],

<<<<<<< HEAD
        "@types/bun": [
            "@types/bun@1.2.16",
            "",
            { "dependencies": { "bun-types": "1.2.16" } },
            "sha512-1aCZJ/6nSiViw339RsaNhkNoEloLaPzZhxMOYEa7OzRzO41IGg5n/7I43/ZIAW/c+Q6cT12Vf7fOZOoVIzb5BQ=="
        ],
=======
    "@types/bun": ["@types/bun@1.2.17", "", { "dependencies": { "bun-types": "1.2.17" } }, "sha512-l/BYs/JYt+cXA/0+wUhulYJB6a6p//GTPiJ7nV+QHa8iiId4HZmnu/3J/SowP5g0rTiERY2kfGKXEK5Ehltx4Q=="],
>>>>>>> 1942887f

        "@types/node": [
            "@types/node@24.0.1",
            "",
            { "dependencies": { "undici-types": "~7.8.0" } },
            "sha512-MX4Zioh39chHlDJbKmEgydJDS3tspMP/lnQC67G3SWsTnb9NeYVWOjkxpOSy4oMfPs4StcWHwBrvUb4ybfnuaw=="
        ],

        "@types/qs": [
            "@types/qs@6.14.0",
            "",
            {},
            "sha512-eOunJqu0K1923aExK6y8p6fsihYEn/BYuQ4g0CxAAgFc4b/ZLN4CrsRZ55srTdqoiLzU2B2evC+apEIxprEzkQ=="
        ],

<<<<<<< HEAD
        "bun-types": [
            "bun-types@1.2.16",
            "",
            { "dependencies": { "@types/node": "*" } },
            "sha512-ciXLrHV4PXax9vHvUrkvun9VPVGOVwbbbBF/Ev1cXz12lyEZMoJpIJABOfPcN9gDJRaiKF9MVbSygLg4NXu3/A=="
        ],
=======
    "bun-types": ["bun-types@1.2.17", "", { "dependencies": { "@types/node": "*" } }, "sha512-ElC7ItwT3SCQwYZDYoAH+q6KT4Fxjl8DtZ6qDulUFBmXA8YB4xo+l54J9ZJN+k2pphfn9vk7kfubeSd5QfTVJQ=="],
>>>>>>> 1942887f

        "call-bind-apply-helpers": [
            "call-bind-apply-helpers@1.0.2",
            "",
            { "dependencies": { "es-errors": "^1.3.0", "function-bind": "^1.1.2" } },
            "sha512-Sp1ablJ0ivDkSzjcaJdxEunN5/XvksFJ2sMBFfq6x0ryhQV/2b/KwFe21cMpmHtPOSij8K99/wSfoEuTObmuMQ=="
        ],

        "call-bound": [
            "call-bound@1.0.4",
            "",
            { "dependencies": { "call-bind-apply-helpers": "^1.0.2", "get-intrinsic": "^1.3.0" } },
            "sha512-+ys997U96po4Kx/ABpBCqhA9EuxJaQWDQg7295H4hBphv3IZg0boBKuwYpt4YXp6MZ5AmZQnU/tyMTlRpaSejg=="
        ],

        "dunder-proto": [
            "dunder-proto@1.0.1",
            "",
            {
                "dependencies": {
                    "call-bind-apply-helpers": "^1.0.1",
                    "es-errors": "^1.3.0",
                    "gopd": "^1.2.0"
                }
            },
            "sha512-KIN/nDJBQRcXw0MLVhZE9iQHmG68qAVIBg9CqmUYjmQIhgij9U5MFvrqkUL5FbtyyzZuOeOt0zdeRe4UY7ct+A=="
        ],

        "es-define-property": [
            "es-define-property@1.0.1",
            "",
            {},
            "sha512-e3nRfgfUZ4rNGL232gUgX06QNyyez04KdjFrF+LTRoOXmrOgFKDg4BCdsjW8EnT69eqdYGmRpJwiPVYNrCaW3g=="
        ],

        "es-errors": [
            "es-errors@1.3.0",
            "",
            {},
            "sha512-Zf5H2Kxt2xjTvbJvP2ZWLEICxA6j+hAmMzIlypy4xcBg1vKVnx89Wy0GbS+kf5cwCVFFzdCFh2XSCFNULS6csw=="
        ],

        "es-object-atoms": [
            "es-object-atoms@1.1.1",
            "",
            { "dependencies": { "es-errors": "^1.3.0" } },
            "sha512-FGgH2h8zKNim9ljj7dankFPcICIK9Cp5bm+c2gQSYePhpaG5+esrLODihIorn+Pe6FGJzWhXQotPv73jTaldXA=="
        ],

        "function-bind": [
            "function-bind@1.1.2",
            "",
            {},
            "sha512-7XHNxH7qX9xG5mIwxkhumTox/MIRNcOgDrxWsMt2pAr23WHp6MrRlN7FBSFpCpr+oVO0F744iUgR82nJMfG2SA=="
        ],

        "get-intrinsic": [
            "get-intrinsic@1.3.0",
            "",
            {
                "dependencies": {
                    "call-bind-apply-helpers": "^1.0.2",
                    "es-define-property": "^1.0.1",
                    "es-errors": "^1.3.0",
                    "es-object-atoms": "^1.1.1",
                    "function-bind": "^1.1.2",
                    "get-proto": "^1.0.1",
                    "gopd": "^1.2.0",
                    "has-symbols": "^1.1.0",
                    "hasown": "^2.0.2",
                    "math-intrinsics": "^1.1.0"
                }
            },
            "sha512-9fSjSaos/fRIVIp+xSJlE6lfwhES7LNtKaCBIamHsjr2na1BiABJPo0mOjjz8GJDURarmCPGqaiVg5mfjb98CQ=="
        ],

        "get-proto": [
            "get-proto@1.0.1",
            "",
            { "dependencies": { "dunder-proto": "^1.0.1", "es-object-atoms": "^1.0.0" } },
            "sha512-sTSfBjoXBp89JvIKIefqw7U2CCebsc74kiY6awiGogKtoSGbgjYE/G/+l9sF3MWFPNc9IcoOC4ODfKHfxFmp0g=="
        ],

        "gopd": [
            "gopd@1.2.0",
            "",
            {},
            "sha512-ZUKRh6/kUFoAiTAtTYPZJ3hw9wNxx+BIBOijnlG9PnrJsCcSjs1wyyD6vJpaYtgnzDrKYRSqf3OO6Rfa93xsRg=="
        ],

        "has-symbols": [
            "has-symbols@1.1.0",
            "",
            {},
            "sha512-1cDNdwJ2Jaohmb3sg4OmKaMBwuC48sYni5HUw2DvsC8LjGTLK9h+eb1X6RyuOHe4hT0ULCW68iomhjUoKUqlPQ=="
        ],

        "hasown": [
            "hasown@2.0.2",
            "",
            { "dependencies": { "function-bind": "^1.1.2" } },
            "sha512-0hJU9SCPvmMzIBdZFqNPXWa6dqh7WdH0cII9y+CyS8rG3nL48Bclra9HmKhVVUHyPWNH5Y7xDwAB7bfgSjkUMQ=="
        ],

        "math-intrinsics": [
            "math-intrinsics@1.1.0",
            "",
            {},
            "sha512-/IXtbwEk5HTPyEwyKX6hGkYXxM9nbj64B+ilVJnC/R6B0pH5G4V3b0pVbL7DBj4tkhBAppbQUlf6F6Xl9LHu1g=="
        ],

        "object-inspect": [
            "object-inspect@1.13.4",
            "",
            {},
            "sha512-W67iLl4J2EXEGTbfeHCffrjDfitvLANg0UlX3wFUUSTx92KXRFegMHUVgSqE+wvhAbi4WqjGg9czysTV2Epbew=="
        ],

        "qs": [
            "qs@6.14.0",
            "",
            { "dependencies": { "side-channel": "^1.1.0" } },
            "sha512-YWWTjgABSKcvs/nWBi9PycY/JiPJqOD4JA6o9Sej2AtvSGarXxKC3OQSk4pAarbdQlKAh5D4FCQkJNkW+GAn3w=="
        ],

        "reflect-metadata": [
            "reflect-metadata@0.2.2",
            "",
            {},
            "sha512-urBwgfrvVP/eAyXx4hluJivBKzuEbSQs9rKWCrCkbSxNv8mxPcUZKeuoF3Uy4mJl3Lwprp6yy5/39VWigZ4K6Q=="
        ],

        "side-channel": [
            "side-channel@1.1.0",
            "",
            {
                "dependencies": {
                    "es-errors": "^1.3.0",
                    "object-inspect": "^1.13.3",
                    "side-channel-list": "^1.0.0",
                    "side-channel-map": "^1.0.1",
                    "side-channel-weakmap": "^1.0.2"
                }
            },
            "sha512-ZX99e6tRweoUXqR+VBrslhda51Nh5MTQwou5tnUDgbtyM0dBgmhEDtWGP/xbKn6hqfPRHujUNwz5fy/wbbhnpw=="
        ],

        "side-channel-list": [
            "side-channel-list@1.0.0",
            "",
            { "dependencies": { "es-errors": "^1.3.0", "object-inspect": "^1.13.3" } },
            "sha512-FCLHtRD/gnpCiCHEiJLOwdmFP+wzCmDEkc9y7NsYxeF4u7Btsn1ZuwgwJGxImImHicJArLP4R0yX4c2KCrMrTA=="
        ],

        "side-channel-map": [
            "side-channel-map@1.0.1",
            "",
            {
                "dependencies": {
                    "call-bound": "^1.0.2",
                    "es-errors": "^1.3.0",
                    "get-intrinsic": "^1.2.5",
                    "object-inspect": "^1.13.3"
                }
            },
            "sha512-VCjCNfgMsby3tTdo02nbjtM/ewra6jPHmpThenkTYh8pG9ucZ/1P8So4u4FGBek/BjpOVsDCMoLA/iuBKIFXRA=="
        ],

        "side-channel-weakmap": [
            "side-channel-weakmap@1.0.2",
            "",
            {
                "dependencies": {
                    "call-bound": "^1.0.2",
                    "es-errors": "^1.3.0",
                    "get-intrinsic": "^1.2.5",
                    "object-inspect": "^1.13.3",
                    "side-channel-map": "^1.0.1"
                }
            },
            "sha512-WPS/HvHQTYnHisLo9McqBHOJk2FkHO/tlpvldyrnem4aeQp4hai3gythswg6p01oSoTl58rcpiFAjF2br2Ak2A=="
        ],

        "typescript": [
            "typescript@5.8.3",
            "",
            { "bin": { "tsc": "bin/tsc", "tsserver": "bin/tsserver" } },
            "sha512-p1diW6TqL9L07nNxvRMM7hMMw4c5XOo/1ibL4aAIGmSAt9slTE1Xgw5KWuof2uTOvCg9BY7ZRi+GaF+7sfgPeQ=="
        ],

        "undici-types": [
            "undici-types@5.28.4",
            "",
            {},
            "sha512-3OeMF5Lyowe8VW0skf5qaIE7Or3yS9LS7fvMUI0gg4YxpIBVg0L8BxCmROw2CcYhSkpR68Epz7CGc8MPj94Uww=="
        ],

<<<<<<< HEAD
        "zod": [
            "zod@3.25.64",
            "",
            {},
            "sha512-hbP9FpSZf7pkS7hRVUrOjhwKJNyampPgtXKc3AN6DsWtoHsg2Sb4SQaS4Tcay380zSwd2VPo9G9180emBACp5g=="
        ],
=======
    "zod": ["zod@3.25.67", "", {}, "sha512-idA2YXwpCdqUSKRCACDE6ItZD9TZzy3OZMtpfLoh6oPR47lipysRrJfjzMqFxQ3uJuUPyUeWe1r9vLH33xO/Qw=="],

    "@bool-ts/date-time/bun-types": ["bun-types@1.2.16", "", { "dependencies": { "@types/node": "*" } }, "sha512-ciXLrHV4PXax9vHvUrkvun9VPVGOVwbbbBF/Ev1cXz12lyEZMoJpIJABOfPcN9gDJRaiKF9MVbSygLg4NXu3/A=="],
>>>>>>> 1942887f

        "@types/node/undici-types": [
            "undici-types@7.8.0",
            "",
            {},
            "sha512-9UJ2xGDvQ43tYyVMpuHlsgApydB8ZKfVYTsLDhXkFL/6gfkp+U8xTGdh8pMJv1SpZna0zxG1DwsKZsreLbXBxw=="
        ]
    }
}<|MERGE_RESOLUTION|>--- conflicted
+++ resolved
@@ -1,5 +1,4 @@
 {
-<<<<<<< HEAD
     "lockfileVersion": 1,
     "workspaces": {
         "": {
@@ -8,7 +7,7 @@
                 "@bool-ts/date-time": "^1.0.0",
                 "qs": "^6.14.0",
                 "reflect-metadata": "^0.2.2",
-                "zod": "^3.25.64"
+                "zod": "^3.25.67"
             },
             "devDependencies": {
                 "@types/bun": "latest",
@@ -19,23 +18,6 @@
                 "zod": "^3.25.61"
             }
         }
-=======
-  "lockfileVersion": 1,
-  "workspaces": {
-    "": {
-      "name": "@bool-ts/core",
-      "dependencies": {
-        "@bool-ts/date-time": "^1.0.0",
-        "qs": "^6.14.0",
-        "reflect-metadata": "^0.2.2",
-        "zod": "^3.25.67",
-      },
-      "devDependencies": {
-        "@types/bun": "latest",
-        "@types/qs": "^6.14.0",
-        "typescript": "^5.8.3",
-      },
->>>>>>> 1942887f
     },
     "packages": {
         "@bool-ts/date-time": [
@@ -51,22 +33,18 @@
             "sha512-64VXExDFnF+g/cWB33xrzpcNWAy31fik//2JZa1Tp7NRMhwFj3aEhMDzFbrh0dCRsh+AqILwcJUburhw28peRA=="
         ],
 
-<<<<<<< HEAD
         "@types/bun": [
-            "@types/bun@1.2.16",
-            "",
-            { "dependencies": { "bun-types": "1.2.16" } },
-            "sha512-1aCZJ/6nSiViw339RsaNhkNoEloLaPzZhxMOYEa7OzRzO41IGg5n/7I43/ZIAW/c+Q6cT12Vf7fOZOoVIzb5BQ=="
-        ],
-=======
-    "@types/bun": ["@types/bun@1.2.17", "", { "dependencies": { "bun-types": "1.2.17" } }, "sha512-l/BYs/JYt+cXA/0+wUhulYJB6a6p//GTPiJ7nV+QHa8iiId4HZmnu/3J/SowP5g0rTiERY2kfGKXEK5Ehltx4Q=="],
->>>>>>> 1942887f
+            "@types/bun@1.2.17",
+            "",
+            { "dependencies": { "bun-types": "1.2.17" } },
+            "sha512-l/BYs/JYt+cXA/0+wUhulYJB6a6p//GTPiJ7nV+QHa8iiId4HZmnu/3J/SowP5g0rTiERY2kfGKXEK5Ehltx4Q=="
+        ],
 
         "@types/node": [
-            "@types/node@24.0.1",
+            "@types/node@24.0.3",
             "",
             { "dependencies": { "undici-types": "~7.8.0" } },
-            "sha512-MX4Zioh39chHlDJbKmEgydJDS3tspMP/lnQC67G3SWsTnb9NeYVWOjkxpOSy4oMfPs4StcWHwBrvUb4ybfnuaw=="
+            "sha512-R4I/kzCYAdRLzfiCabn9hxWfbuHS573x+r0dJMkkzThEa7pbrcDWK+9zu3e7aBOouf+rQAciqPFMnxwr0aWgKg=="
         ],
 
         "@types/qs": [
@@ -76,16 +54,12 @@
             "sha512-eOunJqu0K1923aExK6y8p6fsihYEn/BYuQ4g0CxAAgFc4b/ZLN4CrsRZ55srTdqoiLzU2B2evC+apEIxprEzkQ=="
         ],
 
-<<<<<<< HEAD
         "bun-types": [
-            "bun-types@1.2.16",
+            "bun-types@1.2.17",
             "",
             { "dependencies": { "@types/node": "*" } },
-            "sha512-ciXLrHV4PXax9vHvUrkvun9VPVGOVwbbbBF/Ev1cXz12lyEZMoJpIJABOfPcN9gDJRaiKF9MVbSygLg4NXu3/A=="
-        ],
-=======
-    "bun-types": ["bun-types@1.2.17", "", { "dependencies": { "@types/node": "*" } }, "sha512-ElC7ItwT3SCQwYZDYoAH+q6KT4Fxjl8DtZ6qDulUFBmXA8YB4xo+l54J9ZJN+k2pphfn9vk7kfubeSd5QfTVJQ=="],
->>>>>>> 1942887f
+            "sha512-ElC7ItwT3SCQwYZDYoAH+q6KT4Fxjl8DtZ6qDulUFBmXA8YB4xo+l54J9ZJN+k2pphfn9vk7kfubeSd5QfTVJQ=="
+        ],
 
         "call-bind-apply-helpers": [
             "call-bind-apply-helpers@1.0.2",
@@ -283,18 +257,12 @@
             "sha512-3OeMF5Lyowe8VW0skf5qaIE7Or3yS9LS7fvMUI0gg4YxpIBVg0L8BxCmROw2CcYhSkpR68Epz7CGc8MPj94Uww=="
         ],
 
-<<<<<<< HEAD
         "zod": [
-            "zod@3.25.64",
-            "",
-            {},
-            "sha512-hbP9FpSZf7pkS7hRVUrOjhwKJNyampPgtXKc3AN6DsWtoHsg2Sb4SQaS4Tcay380zSwd2VPo9G9180emBACp5g=="
-        ],
-=======
-    "zod": ["zod@3.25.67", "", {}, "sha512-idA2YXwpCdqUSKRCACDE6ItZD9TZzy3OZMtpfLoh6oPR47lipysRrJfjzMqFxQ3uJuUPyUeWe1r9vLH33xO/Qw=="],
-
-    "@bool-ts/date-time/bun-types": ["bun-types@1.2.16", "", { "dependencies": { "@types/node": "*" } }, "sha512-ciXLrHV4PXax9vHvUrkvun9VPVGOVwbbbBF/Ev1cXz12lyEZMoJpIJABOfPcN9gDJRaiKF9MVbSygLg4NXu3/A=="],
->>>>>>> 1942887f
+            "zod@3.25.67",
+            "",
+            {},
+            "sha512-idA2YXwpCdqUSKRCACDE6ItZD9TZzy3OZMtpfLoh6oPR47lipysRrJfjzMqFxQ3uJuUPyUeWe1r9vLH33xO/Qw=="
+        ],
 
         "@types/node/undici-types": [
             "undici-types@7.8.0",
